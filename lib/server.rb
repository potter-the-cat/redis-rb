begin
  # Timeout code is courtesy of Ruby memcache-client
  #   http://github.com/mperham/memcache-client/tree
  # Try to use the SystemTimer gem instead of Ruby's timeout library
  # when running on something that looks like Ruby 1.8.x.  See:
  #   http://ph7spot.com/articles/system_timer
  # We don't want to bother trying to load SystemTimer on jruby and
  # ruby 1.9+.
  if defined?(JRUBY_VERSION) || (RUBY_VERSION >= '1.9')
    require 'timeout'
    RedisTimer = Timeout
  else
    require 'system_timer'
    RedisTimer = SystemTimer
  end
rescue LoadError => e
  puts "[redis-rb] Could not load SystemTimer gem, falling back to Ruby's slower/unsafe timeout library: #{e.message}"
  require 'timeout'
  RedisTimer = Timeout
end

##
# This class represents a redis server instance.

class Server

  ##
  # The host the redis server is running on.

  attr_reader :host

  ##
  # The port the redis server is listening on.

  attr_reader :port
  
  ##
  # A text status string describing the state of the server.

  attr_reader :status

  ##
  # Create a new Redis::Server object for the redis instance
  # listening on the given host and port.

  def initialize(host, port = DEFAULT_PORT, timeout = 10)
    raise ArgumentError, "No host specified" if host.nil? or host.empty?
    raise ArgumentError, "No port specified" if port.nil? or port.to_i.zero?

    @host   = host
    @port   = port.to_i

    @sock   = nil
    @status = 'NOT CONNECTED'
    @timeout = timeout

    @observers = []
  end

  ##
  # Return a string representation of the server object.
  def inspect
    "<Redis::Server: %s:%d (%s)>" % [@host, @port, @status]
  end

  ##
  # Add an observer.
  def add_observer(observer)
    @observers << observer
  end

  ##
  # Remove an observer.
  def remove_observer(observer)
    @observers.delete observer
  end

  ##
  # Try to connect to the redis server targeted by this object.
  # Returns the connected socket object on success or nil on failure.

  def socket
<<<<<<< HEAD
    return @sock if socket_active?

    @sock.close rescue nil # TODO should we call #close instead?
    @sock = nil

    # If the host was dead, don't retry for a while.
    return if @retry and @retry > Time.now

=======
    return @sock if socket_alive?
    close
>>>>>>> 14c2dabe
    # Attempt to connect if not already connected.
    begin
      @sock = connect_to(@host, @port, @timeout)
      @sock.setsockopt Socket::IPPROTO_TCP, Socket::TCP_NODELAY, 1
<<<<<<< HEAD
      @retry  = nil
      notify_observers
=======
>>>>>>> 14c2dabe
      @status = 'CONNECTED'
    rescue Errno::EPIPE, Errno::ECONNREFUSED => e
      puts "Socket died... : #{e}\n" if $debug
      retry
    rescue SocketError, SystemCallError, IOError => err
      puts "Unable to open socket: #{err.class.name}, #{err.message}" if $debug
    end
    @sock
  end

  def connect_to(host, port, timeout=nil)
    socket = TCPSocket.new(host, port)
    socket.set_encoding(Encoding::BINARY) if socket.respond_to?(:set_encoding)
    if timeout
      socket.instance_eval <<-EOR
        alias :blocking_readline :readline
        def readline(*args)
          RedisTimer.timeout(#{timeout}) do
            self.blocking_readline(*args)
          end
        end
        alias :blocking_read :read
        def read(*args)
          RedisTimer.timeout(#{timeout}) do
            self.blocking_read(*args)
          end
        end
        alias :blocking_write :write
        def write(*args)
          RedisTimer.timeout(#{timeout}) do
            self.blocking_write(*args)
          end
        end
      EOR
    end
    socket
  end

  # Close the connection to the redis server targeted by this
  # object. 

  def close
    @sock.close if !@sock.nil? && !@sock.closed?
    @sock   = nil
    @status = "NOT CONNECTED"
  end

<<<<<<< HEAD
  ##
  # Mark the server as dead and close its socket.
  def mark_dead(error)
    @sock.close if @sock && !@sock.closed?
    @sock   = nil
    @retry  = Time.now #+ RETRY_DELAY

    reason = "#{error.class.name}: #{error.message}"
    @status = sprintf "%s:%s DEAD (%s), will retry at %s", @host, @port, reason, @retry
    puts @status
  end

  private
    def socket_active?
      @sock and not @sock.closed? and @sock.stat.readable?
    end

    def notify_observers
      @observers.each { |observer| observer.after_connect }
=======
  private
    def socket_alive?
      #BTM - TODO - FileStat is borked under JRuby
      unless defined?(JRUBY_VERSION)
        !@sock.nil? &&  !@sock.closed? && @sock.stat.readable?
      else 
        !@sock.nil? &&  !@sock.closed?
      end
>>>>>>> 14c2dabe
    end
end<|MERGE_RESOLUTION|>--- conflicted
+++ resolved
@@ -53,8 +53,6 @@
     @sock   = nil
     @status = 'NOT CONNECTED'
     @timeout = timeout
-
-    @observers = []
   end
 
   ##
@@ -64,44 +62,16 @@
   end
 
   ##
-  # Add an observer.
-  def add_observer(observer)
-    @observers << observer
-  end
-
-  ##
-  # Remove an observer.
-  def remove_observer(observer)
-    @observers.delete observer
-  end
-
-  ##
   # Try to connect to the redis server targeted by this object.
   # Returns the connected socket object on success or nil on failure.
 
   def socket
-<<<<<<< HEAD
-    return @sock if socket_active?
-
-    @sock.close rescue nil # TODO should we call #close instead?
-    @sock = nil
-
-    # If the host was dead, don't retry for a while.
-    return if @retry and @retry > Time.now
-
-=======
     return @sock if socket_alive?
     close
->>>>>>> 14c2dabe
     # Attempt to connect if not already connected.
     begin
       @sock = connect_to(@host, @port, @timeout)
       @sock.setsockopt Socket::IPPROTO_TCP, Socket::TCP_NODELAY, 1
-<<<<<<< HEAD
-      @retry  = nil
-      notify_observers
-=======
->>>>>>> 14c2dabe
       @status = 'CONNECTED'
     rescue Errno::EPIPE, Errno::ECONNREFUSED => e
       puts "Socket died... : #{e}\n" if $debug
@@ -149,27 +119,6 @@
     @status = "NOT CONNECTED"
   end
 
-<<<<<<< HEAD
-  ##
-  # Mark the server as dead and close its socket.
-  def mark_dead(error)
-    @sock.close if @sock && !@sock.closed?
-    @sock   = nil
-    @retry  = Time.now #+ RETRY_DELAY
-
-    reason = "#{error.class.name}: #{error.message}"
-    @status = sprintf "%s:%s DEAD (%s), will retry at %s", @host, @port, reason, @retry
-    puts @status
-  end
-
-  private
-    def socket_active?
-      @sock and not @sock.closed? and @sock.stat.readable?
-    end
-
-    def notify_observers
-      @observers.each { |observer| observer.after_connect }
-=======
   private
     def socket_alive?
       #BTM - TODO - FileStat is borked under JRuby
@@ -178,6 +127,5 @@
       else 
         !@sock.nil? &&  !@sock.closed?
       end
->>>>>>> 14c2dabe
     end
 end