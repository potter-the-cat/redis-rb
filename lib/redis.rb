require 'socket'

class Redis
<<<<<<< HEAD
  VERSION = "1.0.5"
=======
  VERSION = "2.0.0"
>>>>>>> e51e4e8d

  class ProtocolError < RuntimeError
    def initialize(reply_type)
      super("Protocol error, got '#{reply_type}' as initial reply byte")
    end
  end

<<<<<<< HEAD
  def self.deprecate(message, trace = caller[0])
    $stderr.puts "\n#{message} (in #{trace})"
  end
=======
  attr :client

  def self.connect(options = {})
    require "uri"

    url = URI(options.delete(:url) || ENV["REDIS_URL"] || "redis://127.0.0.1:6379/0")

    options[:host]     = url.host
    options[:port]     = url.port
    options[:password] = url.password
    options[:db]       = url.path[1..-1].to_i

    new(options)
  end

  def initialize(options = {})
    @client = Client.new(options)
  end

  def select(db)
    @client.db = db
    @client.call(:select, db)
  end

  def info
    Hash[*@client.call(:info).split(/:|\r\n/)]
  end

  def flushdb
    @client.call(:flushdb)
  end

  def save
    @client.call(:save)
  end

  def bgsave
    @client.call(:bgsave)
  end

  def get(key)
    @client.call(:get, key)
  end

  def getset(key, value)
    @client.call(:getset, key, value)
  end

  def mget(*keys)
    @client.call(:mget, *keys)
  end

  def hgetall(key)
    Hash[*@client.call(:hgetall, key)]
  end

  def hget(key, field)
    @client.call(:hget, key, field)
  end

  def hdel(key, field)
    @client.call(:hdel, key, field)
  end

  def hkeys(key)
    @client.call(:hkeys, key)
  end

  def keys(pattern = "*")
    @client.call(:keys, pattern)
  end

  def randomkey
    @client.call(:randomkey)
  end

  def echo(value)
    @client.call(:echo, value)
  end

  def ping
    @client.call(:ping)
  end

  def lastsave
    @client.call(:lastsave)
  end

  def dbsize
    @client.call(:dbsize)
  end

  def exists(key)
    _bool @client.call(:exists, key)
  end

  def llen(key)
    @client.call(:llen, key)
  end

  def lrange(key, start, stop)
    @client.call(:lrange, key, start, stop)
  end

  def ltrim(key, start, stop)
    @client.call(:ltrim, key, start, stop)
  end

  def lindex(key, index)
    @client.call(:lindex, key, index)
  end

  def lset(key, index, value)
    @client.call(:lset, key, index, value)
  end

  def lrem(key, count, value)
    @client.call(:lrem, key, count, value)
  end

  def rpush(key, value)
    @client.call(:rpush, key, value)
  end

  def lpush(key, value)
    @client.call(:lpush, key, value)
  end

  def rpop(key)
    @client.call(:rpop, key)
  end

  def blpop(key, timeout)
    @client.without_socket_timeout do
      @client.call(:blpop, key, timeout)
    end
  end

  def brpop(key, timeout)
    @client.without_socket_timeout do
      @client.call(:brpop, key, timeout)
    end
  end

  def rpoplpush(source, destination)
    @client.call(:rpoplpush, source, destination)
  end

  def lpop(key)
    @client.call(:lpop, key)
  end

  def smembers(key)
    @client.call(:smembers, key)
  end

  def sismember(key, member)
    _bool @client.call(:sismember, key, member)
  end

  def sadd(key, value)
    _bool @client.call(:sadd, key, value)
  end

  def srem(key, value)
    _bool @client.call(:srem, key, value)
  end

  def smove(source, destination, member)
    _bool @client.call(:smove, source, destination, member)
  end

  def spop(key)
    @client.call(:spop, key)
  end

  def scard(key)
    @client.call(:scard, key)
  end

  def sinter(*keys)
    @client.call(:sinter, *keys)
  end

  def sinterstore(destination, *keys)
    @client.call(:sinterstore, destination, *keys)
  end

  def sunion(*keys)
    @client.call(:sunion, *keys)
  end

  def sunionstore(destination, *keys)
    @client.call(:sunionstore, destination, *keys)
  end

  def sdiff(*keys)
    @client.call(:sdiff, *keys)
  end

  def sdiffstore(destination, *keys)
    @client.call(:sdiffstore, destination, *keys)
  end

  def srandmember(key)
    @client.call(:srandmember, key)
  end

  def zadd(key, score, member)
    _bool @client.call(:zadd, key, score, member)
  end

  def zincrby(key, increment, member)
    @client.call(:zincrby, key, increment, member)
  end

  def zcard(key)
    @client.call(:zcard, key)
  end

  def zrange(key, start, stop, with_scores = false)
    if with_scores
      @client.call(:zrange, key, start, stop, "WITHSCORES")
    else
      @client.call(:zrange, key, start, stop)
    end
  end

  def zrangebyscore(key, min, max)
    @client.call(:zrangebyscore, key, min, max)
  end

  def zrevrange(key, start, stop, with_scores = false)
    if with_scores
      @client.call(:zrevrange, key, start, stop, "WITHSCORES")
    else
      @client.call(:zrevrange, key, start, stop)
    end
  end

  def zscore(key, member)
    @client.call(:zscore, key, member)
  end

  def zrem(key, member)
    _bool @client.call(:zrem, key, member)
  end

  def move(key, db)
    _bool @client.call(:move, key, db)
  end

  def setnx(key, value)
    _bool @client.call(:setnx, key, value)
  end

  def del(*keys)
    _bool @client.call(:del, *keys)
  end

  def rename(old_name, new_name)
    @client.call(:rename, old_name, new_name)
  end

  def renamenx(old_name, new_name)
    _bool @client.call(:renamenx, old_name, new_name)
  end

  def expire(key, seconds)
    _bool @client.call(:expire, key, seconds)
  end

  def ttl(key)
    @client.call(:ttl, key)
  end

  def expireat(key, unix_time)
    _bool @client.call(:expireat, key, unix_time)
  end

  def hset(key, field, value)
    _bool @client.call(:hset, key, field, value)
  end

  def hmset(key, *attrs)
    @client.call(:hmset, key, *attrs)
  end

  def hlen(key)
    @client.call(:hlen, key)
  end

  def hvals(key)
    @client.call(:hvals, key)
  end

  def discard
    @client.call(:discard)
  end

  def hexists(key, field)
    _bool @client.call(:hexists, key, field)
  end

  def monitor
    raise NotImplementedError
  end

  def [](key)
    get(key)
  end

  def []=(key,value)
    set(key, value)
  end

  def set(key, value)
    @client.call(:set, key, value)
  end

  def setex(key, ttl, value)
    @client.call(:setex, key, ttl, value)
  end

  def mset(*args)
    @client.call(:mset, *args)
  end

  def mapped_mset(hash)
    mset(*hash.to_a.flatten)
  end

  def msetnx(*args)
    @client.call(:msetnx, *args)
  end

  def mapped_msetnx(hash)
    msetnx(*hash.to_a.flatten)
  end

  def mapped_mget(*keys)
    result = {}
    mget(*keys).each do |value|
      key = keys.shift
      result.merge!(key => value) unless value.nil?
    end
    result
  end

  def sort(key, options = {})
    cmd = []
    cmd << "SORT"
    cmd << key
    cmd += ["BY", options[:by]] if options[:by]

    Array(options[:get]).each do |k|
      cmd += ["GET", k]
    end if options[:get]

    cmd += options[:order].split(" ") if options[:order]
    cmd += ["LIMIT", *options[:limit]] if options[:limit]
    cmd += ["STORE", options[:store]] if options[:store]

    @client.call(*cmd)
  end

  def incr(key)
    @client.call(:incr, key)
  end

  def incrby(key, increment)
    @client.call(:incrby, key, increment)
  end

  def decr(key)
    @client.call(:decr, key)
  end

  def decrby(key, decrement)
    @client.call(:decrby, key, decrement)
  end

  def type(key)
    @client.call(:type, key)
  end

  def quit
    @client.call(:quit)
  rescue Errno::ECONNRESET
  end

  def pipelined
    original, @client = @client, Pipeline.new
    yield
    original.call_pipelined(@client.commands) unless @client.commands.empty?
  ensure
    @client = original
  end

  def exec
    @client.call(:exec)
  end

  def multi(&block)
    result = @client.call :multi

    return result unless block_given?

    begin
      yield(self)
      exec
    rescue Exception => e
      discard
      raise e
    end
  end

  def publish(channel, message)
    @client.call(:publish, channel, message)
  end

  def unsubscribe(*channels)
    if @client.kind_of?(SubscribedClient)
      @client = @client.unsubscribe(*channels)
    else
      @client.call(:unsubscribe, *channels)
    end
  end

  def subscribe(*channels, &block)
    if @client.kind_of?(SubscribedClient)
      @client.call(:subscribe, *channels)
    else
      begin
        original, @client = @client, SubscribedClient.new(@client)
        @client.subscribe(*channels, &block)
      ensure
        @client = original
      end
    end
  end

  def psubscribe(*channels, &block)
    if @client.kind_of?(SubscribedClient)
      @client.call(:psubscribe, *channels)
    else
      begin
        original, @client = @client, SubscribedClient.new(@client)
        @client.psubscribe(*channels, &block)
      ensure
        @client = original
      end
    end
  end

  def method_missing(command, *args)
    @client.call(command, *args)
  end

private

  def _bool(value)
    value == 1
  end

>>>>>>> e51e4e8d
end

begin
  if RUBY_VERSION >= '1.9'
    require 'timeout'
    Redis::Timer = Timeout
  else
    require 'system_timer'
    Redis::Timer = SystemTimer
  end
rescue LoadError
  Redis::Timer = nil
end

require 'redis/client'
require 'redis/pipeline'
require 'redis/subscribe'<|MERGE_RESOLUTION|>--- conflicted
+++ resolved
@@ -1,11 +1,7 @@
 require 'socket'
 
 class Redis
-<<<<<<< HEAD
-  VERSION = "1.0.5"
-=======
   VERSION = "2.0.0"
->>>>>>> e51e4e8d
 
   class ProtocolError < RuntimeError
     def initialize(reply_type)
@@ -13,11 +9,10 @@
     end
   end
 
-<<<<<<< HEAD
   def self.deprecate(message, trace = caller[0])
     $stderr.puts "\n#{message} (in #{trace})"
   end
-=======
+
   attr :client
 
   def self.connect(options = {})
@@ -483,7 +478,6 @@
     value == 1
   end
 
->>>>>>> e51e4e8d
 end
 
 begin
