require "monitor"
require "redis/errors"

class Redis

  def self.deprecate(message, trace = caller[0])
    $stderr.puts "\n#{message} (in #{trace})"
  end

  attr :client

  def self.connect(options = {})
    options = options.dup

    url = options.delete(:url) || ENV["REDIS_URL"]
    if url
      require "uri"

      uri = URI(url)

      # Require the URL to have at least a host
      raise ArgumentError, "invalid url" unless uri.host

      options[:host]     ||= uri.host
      options[:port]     ||= uri.port
      options[:password] ||= uri.password
      options[:db]       ||= uri.path[1..-1].to_i
    end

    new(options)
  end

  def self.current
    Thread.current[:redis] ||= Redis.connect
  end

  def self.current=(redis)
    Thread.current[:redis] = redis
  end

  include MonitorMixin

  def initialize(options = {})
    @client = Client.new(options)

    if options[:thread_safe] == false
      @synchronizer = lambda { |&block| block.call }
    else
      @synchronizer = lambda { |&block| mon_synchronize { block.call } }
      super() # Monitor#initialize
    end
  end

  def synchronize
    @synchronizer.call { yield }
  end

  # Run code without the client reconnecting
  def without_reconnect(&block)
    synchronize do
      @client.without_reconnect(&block)
    end
  end

  # Authenticate to the server.
  #
  # @param [String] password must match the password specified in the
  #   `requirepass` directive in the configuration file
  # @return [String] `OK`
  def auth(password)
    synchronize do
      @client.call [:auth, password]
    end
  end

  # Change the selected database for the current connection.
  #
  # @param [Fixnum] db zero-based index of the DB to use (0 to 15)
  # @return [String] `OK`
  def select(db)
    synchronize do
      @client.db = db
      @client.call [:select, db]
    end
  end

  # Get information and statistics about the server.
  #
  # @param [String, Symbol] cmd e.g. "commandstats"
  # @return [Hash<String, String>]
  def info(cmd = nil)
    synchronize do
      @client.call [:info, cmd].compact do |reply|
        if reply.kind_of?(String)
          reply = Hash[*reply.split(/:|\r\n/).grep(/^[^#]/)]

          if cmd && cmd.to_s == "commandstats"
            # Extract nested hashes for INFO COMMANDSTATS
            reply = Hash[reply.map do |k, v|
              [k[/^cmdstat_(.*)$/, 1], Hash[*v.split(/,|=/)]]
            end]
          end
        end

        reply
      end
    end
  end

  # Get or set server configuration parameters.
  #
  # @param [String] action e.g. `get`, `set`, `resetstat`
  # @return [String, Hash] string reply, or hash when retrieving more than one
  #   property with `CONFIG GET`
  def config(action, *args)
    synchronize do
      @client.call [:config, action, *args] do |reply|
        if reply.kind_of?(Array) && action == :get
          Hash[*reply]
        else
          reply
        end
      end
    end
  end

  # Remove all keys from the current database.
  #
  # @return [String] `OK`
  def flushdb
    synchronize do
      @client.call [:flushdb]
    end
  end

  # Remove all keys from all databases.
  #
  # @return [String] `OK`
  def flushall
    synchronize do
      @client.call [:flushall]
    end
  end

  # Synchronously save the dataset to disk.
  #
  # @return [String]
  def save
    synchronize do
      @client.call [:save]
    end
  end

  # Asynchronously save the dataset to disk.
  #
  # @return [String] `OK`
  def bgsave
    synchronize do
      @client.call [:bgsave]
    end
  end

  # Asynchronously rewrite the append-only file.
  #
  # @return [String] `OK`
  def bgrewriteaof
    synchronize do
      @client.call [:bgrewriteaof]
    end
  end

  # Get the value of a key.
  #
  # @param [String] key
  # @return [String]
  def get(key)
    synchronize do
      @client.call [:get, key]
    end
  end

  alias :[] :get

  # Returns the bit value at offset in the string value stored at key.
  #
  # @param [String] key
  # @param [Fixnum] offset bit offset
  # @return [Fixnum] `0` or `1`
  def getbit(key, offset)
    synchronize do
      @client.call [:getbit, key, offset]
    end
  end

  # Get a substring of the string stored at a key.
  #
  # @param [String] key
  # @param [Fixnum] start zero-based start offset
  # @param [Fixnum] stop zero-based end offset. Use -1 for representing
  #   the end of the string
  # @return [Fixnum] `0` or `1`
  def getrange(key, start, stop)
    synchronize do
      @client.call [:getrange, key, start, stop]
    end
  end

  # Set the string value of a key and return its old value.
  #
  # @param [String] key
  # @param [String] value value to replace the current value with
  # @return [String] the old value stored in the key, or `nil` if the key
  #   did not exist
  def getset(key, value)
    synchronize do
      @client.call [:getset, key, value]
    end
  end

  # Get the values of all the given keys.
  #
  # @example
  #   redis.mget("key1", "key1")
  #     # => ["v1", "v2"]
  #
  # @param [Array<String>] keys
  # @return [Array<String>] an array of values for the specified keys
  #
  # @see #mapped_mget
  def mget(*keys, &blk)
    synchronize do
      @client.call [:mget, *keys], &blk
    end
  end

  # Append a value to a key.
  #
  # @param [String] key
  # @param [String] value value to append
  # @return [Fixnum] length of the string after appending
  def append(key, value)
    synchronize do
      @client.call [:append, key, value]
    end
  end

  # Get the length of the value stored in a key.
  #
  # @param [String] key
  # @return [Fixnum] the length of the value stored in the key, or 0
  #   if the key does not exist
  def strlen(key)
    synchronize do
      @client.call [:strlen, key]
    end
  end

  # Get all the fields and values in a hash.
  #
  # @param [String] key
  # @return [Hash<String, String>]
  def hgetall(key)
    synchronize do
      @client.call [:hgetall, key] do |reply|
        if reply.kind_of?(Array)
          hash = Hash.new
          reply.each_slice(2) do |field, value|
            hash[field] = value
          end
          hash
        else
          reply
        end
      end
    end
  end

  # Get the value of a hash field.
  #
  # @param [String] key
  # @param [String] field
  # @return [String]
  def hget(key, field)
    synchronize do
      @client.call [:hget, key, field]
    end
  end

  # Delete one or more hash fields.
  #
  # @param [String] key
  # @param [String, Array<String>] field
  # @return [Fixnum] the number of fields that were removed from the hash
  def hdel(key, field)
    synchronize do
      @client.call [:hdel, key, field]
    end
  end

  # Get all the fields in a hash.
  #
  # @param [String] key
  # @return [Array<String>]
  def hkeys(key)
    synchronize do
      @client.call [:hkeys, key]
    end
  end

  # Find all keys matching the given pattern.
  #
  # @param [String] pattern
  # @return [Array<String>]
  def keys(pattern = "*")
    synchronize do
      @client.call [:keys, pattern] do |reply|
        if reply.kind_of?(String)
          reply.split(" ")
        else
          reply
        end
      end
    end
  end

  # Return a random key from the keyspace.
  #
  # @return [String]
  def randomkey
    synchronize do
      @client.call [:randomkey]
    end
  end

  # Echo the given string.
  #
  # @param [String] value
  # @return [String]
  def echo(value)
    synchronize do
      @client.call [:echo, value]
    end
  end

  # Ping the server.
  #
  # @return [String] `PONG`
  def ping
    synchronize do
      @client.call [:ping]
    end
  end

  # Get the UNIX time stamp of the last successful save to disk.
  #
  # @return [Fixnum]
  def lastsave
    synchronize do
      @client.call [:lastsave]
    end
  end

  # Return the number of keys in the selected database.
  #
  # @return [Fixnum]
  def dbsize
    synchronize do
      @client.call [:dbsize]
    end
  end

  # Determine if a key exists.
  #
  # @param [String] key
  # @return [Boolean]
  def exists(key)
    synchronize do
      @client.call [:exists, key], &_boolify
    end
  end

  # Get the length of a list.
  #
  # @param [String] key
  # @return [Fixnum]
  def llen(key)
    synchronize do
      @client.call [:llen, key]
    end
  end

  # Get a range of elements from a list.
  #
  # @param [String] key
  # @param [Fixnum] start start index
  # @param [Fixnum] stop stop index
  # @return [Array<String>]
  def lrange(key, start, stop)
    synchronize do
      @client.call [:lrange, key, start, stop]
    end
  end

  # Trim a list to the specified range.
  #
  # @param [String] key
  # @param [Fixnum] start start index
  # @param [Fixnum] stop stop index
  # @return [String] `OK`
  def ltrim(key, start, stop)
    synchronize do
      @client.call [:ltrim, key, start, stop]
    end
  end

  # Get an element from a list by its index.
  #
  # @param [String] key
  # @param [Fixnum] index
  # @return [String]
  def lindex(key, index)
    synchronize do
      @client.call [:lindex, key, index]
    end
  end

  # Insert an element before or after another element in a list.
  #
  # @param [String] key
  # @param [String, Symbol] where `BEFORE` or `AFTER`
  # @param [String] pivot reference element
  # @param [String] value
  # @return [Fixnum] length of the list after the insert operation, or `-1`
  #   when the element `pivot` was not found
  def linsert(key, where, pivot, value)
    synchronize do
      @client.call [:linsert, key, where, pivot, value]
    end
  end

  # Set the value of an element in a list by its index.
  #
  # @param [String] key
  # @param [Fixnum] index
  # @param [String] value
  # @return [String] `OK`
  def lset(key, index, value)
    synchronize do
      @client.call [:lset, key, index, value]
    end
  end

  # Remove elements from a list.
  #
  # @param [String] key
  # @param [Fixnum] count number of elements to remove. Use a positive
  #   value to remove the first `count` occurrences of `value`. A negative
  #   value to remove the last `count` occurrences of `value`. Or zero, to
  #   remove all occurrences of `value` from the list.
  # @param [String] value
  # @return [Fixnum] the number of removed elements
  def lrem(key, count, value)
    synchronize do
      @client.call [:lrem, key, count, value]
    end
  end

  # Append one or more values to a list, creating the list if it doesn't exist
  #
  # @param [String] key
  # @param [String] value
  # @return [Fixnum] the length of the list after the push operation
  def rpush(key, value)
    synchronize do
      @client.call [:rpush, key, value]
    end
  end

  # Append a value to a list, only if the list exists.
  #
  # @param [String] key
  # @param [String] value
  # @return [Fixnum] the length of the list after the push operation
  def rpushx(key, value)
    synchronize do
      @client.call [:rpushx, key, value]
    end
  end

  # Prepend one or more values to a list, creating the list if it doesn't exist
  #
  # @param [String] key
  # @param [String] value
  # @return [Fixnum] the length of the list after the push operation
  def lpush(key, value)
    synchronize do
      @client.call [:lpush, key, value]
    end
  end

  # Prepend a value to a list, only if the list exists.
  #
  # @param [String] key
  # @param [String] value
  # @return [Fixnum] the length of the list after the push operation
  def lpushx(key, value)
    synchronize do
      @client.call [:lpushx, key, value]
    end
  end

  # Remove and get the last element in a list.
  #
  # @param [String] key
  # @return [String]
  def rpop(key)
    synchronize do
      @client.call [:rpop, key]
    end
  end

  # Remove and get the first element in a list, or block until one is available.
  #
  # @param [Array<String>] args one or more keys to perform a blocking pop on,
  #   followed by a `Fixnum` timeout value
  # @return [nil, Array<String>] tuple of list that was popped from and element
  #   that was popped, or nil when the blocking operation timed out
  def blpop(*args)
    synchronize do
      @client.call_without_timeout [:blpop, *args]
    end
  end

  # Remove and get the last element in a list, or block until one is available.
  #
  # @param [Array<String>] args one or more keys to perform a blocking pop on,
  #   followed by a `Fixnum` timeout value
  # @return [nil, Array<String>] tuple of list that was popped from and element
  #   that was popped, or nil when the blocking operation timed out
  def brpop(*args)
    synchronize do
      @client.call_without_timeout [:brpop, *args]
    end
  end

  # Pop a value from a list, push it to another list and return it; or block
  # until one is available.
  #
  # @param [String] source source key
  # @param [String] destination destination key
  # @param [Fixnum] timeout
  # @return [nil, String] the element, or nil when the blocking operation timed out
  def brpoplpush(source, destination, timeout)
    synchronize do
      @client.call_without_timeout [:brpoplpush, source, destination, timeout]
    end
  end

  # Remove the last element in a list, append it to another list and return it.
  #
  # @param [String] source source key
  # @param [String] destination destination key
  # @return [nil, String] the element, or nil when the source key does not exist
  def rpoplpush(source, destination)
    synchronize do
      @client.call [:rpoplpush, source, destination]
    end
  end

  # Remove and get the first element in a list.
  #
  # @param [String] key
  # @return [String]
  def lpop(key)
    synchronize do
      @client.call [:lpop, key]
    end
  end

  # Interact with the slowlog (get, len, reset)
  #
  # @param [String] subcommand e.g. `get`, `len`, `reset`
  # @param [Fixnum] length maximum number of entries to return
  # @return [Array<String>, Fixnum, String] depends on subcommand
  def slowlog(subcommand, length=nil)
    synchronize do
      args = [:slowlog, subcommand]
      args << length if length
      @client.call args
    end
  end

  # Get all the members in a set.
  #
  # @param [String] key
  # @return [Array<String>]
  def smembers(key)
    synchronize do
      @client.call [:smembers, key]
    end
  end

  # Determine if a given value is a member of a set.
  #
  # @param [String] key
  # @param [String] member
  # @return [Boolean]
  def sismember(key, member)
    synchronize do
      @client.call [:sismember, key, member], &_boolify
    end
  end

  # Add one or more members to a set.
  #
  # @param [String] key
  # @param [String, Array<String>] member one member, or array of members
  # @return [Boolean, Fixnum] `Boolean` when a single member is specified,
  #   holding whether or not adding the member succeeded, or `Fixnum` when an
  #   array of members is specified, holding the number of members that were
  #   successfully added
  def sadd(key, member)
    synchronize do
      @client.call [:sadd, key, member] do |reply|
        if member.is_a? Array
          # Variadic: return integer
          reply
        else
          # Single argument: return boolean
          _boolify.call(reply)
        end
      end
    end
  end

  # Remove one or more members from a set.
  #
  # @param [String] key
  # @param [String, Array<String>] member one member, or array of members
  # @return [Boolean, Fixnum] `Boolean` when a single member is specified,
  #   holding whether or not removing the member succeeded, or `Fixnum` when an
  #   array of members is specified, holding the number of members that were
  #   successfully removed
  def srem(key, member)
    synchronize do
      @client.call [:srem, key, member] do |reply|
        if member.is_a? Array
          # Variadic: return integer
          reply
        else
          # Single argument: return boolean
          _boolify.call(reply)
        end
      end
    end
  end

  # Move a member from one set to another.
  #
  # @param [String] source source key
  # @param [String] destination destination key
  # @param [String] member member to move from `source` to `destination`
  # @return [Boolean]
  def smove(source, destination, member)
    synchronize do
      @client.call [:smove, source, destination, member], &_boolify
    end
  end

  # Remove and return a random member from a set.
  #
  # @param [String] key
  # @return [String]
  def spop(key)
    synchronize do
      @client.call [:spop, key]
    end
  end

  # Get the number of members in a set.
  #
  # @param [String] key
  # @return [Fixnum]
  def scard(key)
    synchronize do
      @client.call [:scard, key]
    end
  end

  # Intersect multiple sets.
  #
  # @param [String, Array<String>] keys keys pointing to sets to intersect
  # @return [Array<String>] members in the intersection
  def sinter(*keys)
    synchronize do
      @client.call [:sinter, *keys]
    end
  end

  # Intersect multiple sets and store the resulting set in a key.
  #
  # @param [String] destination destination key
  # @param [String, Array<String>] keys keys pointing to sets to intersect
  # @return [Fixnum] number of elements in the resulting set
  def sinterstore(destination, *keys)
    synchronize do
      @client.call [:sinterstore, destination, *keys]
    end
  end

  # Add multiple sets.
  #
  # @param [String, Array<String>] keys keys pointing to sets to unify
  # @return [Array<String>] members in the union
  def sunion(*keys)
    synchronize do
      @client.call [:sunion, *keys]
    end
  end

  # Add multiple sets and store the resulting set in a key.
  #
  # @param [String] destination destination key
  # @param [String, Array<String>] keys keys pointing to sets to unify
  # @return [Fixnum] number of elements in the resulting set
  def sunionstore(destination, *keys)
    synchronize do
      @client.call [:sunionstore, destination, *keys]
    end
  end

  # Subtract multiple sets.
  #
  # @param [String, Array<String>] keys keys pointing to sets to subtract
  # @return [Array<String>] members in the difference
  def sdiff(*keys)
    synchronize do
      @client.call [:sdiff, *keys]
    end
  end

  # Subtract multiple sets and store the resulting set in a key.
  #
  # @param [String] destination destination key
  # @param [String, Array<String>] keys keys pointing to sets to subtract
  # @return [Fixnum] number of elements in the resulting set
  def sdiffstore(destination, *keys)
    synchronize do
      @client.call [:sdiffstore, destination, *keys]
    end
  end

  # Get a random member from a set.
  #
  # @param [String] key
  # @return [String]
  def srandmember(key)
    synchronize do
      @client.call [:srandmember, key]
    end
  end

  # Add one or more members to a sorted set, or update the score for members
  # that already exist.
  #
  # @example Add a single `(score, member)` pair to a sorted set
  #   redis.zadd("zset", 32.0, "member")
  # @example Add an array of `(score, member)` pairs to a sorted set
  #   redis.zadd("zset", [[32.0, "a"], [64.0, "b"]])
  #
  # @param [String] key
  # @param [(Float, String), Array<(Float,String)>] args
  #   - a single `(score, member)` pair
  #   - an array of `(score, member)` pairs
  #
  # @return [Boolean, Fixnum]
  #   - `Boolean` when a single pair is specified, holding whether or not it was
  #   **added** to the sorted set
  #   - `Fixnum` when an array of pairs is specified, holding the number of
  #   pairs that were **added** to the sorted set
  def zadd(key, *args)
    synchronize do
      if args.size == 1 && args[0].is_a?(Array)
        # Variadic: return integer
        @client.call [:zadd, key] + args[0]
      elsif args.size == 2
        # Single pair: return boolean
        @client.call [:zadd, key, args[0], args[1]], &_boolify
      else
        raise ArgumentError, "wrong number of arguments"
      end
    end
  end

  # Remove one or more members from a sorted set.
  #
  # @example Remove a single member from a sorted set
  #   redis.zrem("zset", "a")
  # @example Remove an array of members from a sorted set
  #   redis.zrem("zset", ["a", "b"])
  #
  # @param [String] key
  # @param [String, Array<String>] member
  #   - a single member
  #   - an array of members
  #
  # @return [Boolean, Fixnum]
  #   - `Boolean` when a single member is specified, holding whether or not it
  #   was removed from the sorted set
  #   - `Fixnum` when an array of pairs is specified, holding the number of
  #   members that were removed to the sorted set
  def zrem(key, member)
    synchronize do
      @client.call [:zrem, key, member] do |reply|
        if member.is_a? Array
          # Variadic: return integer
          reply
        else
          # Single argument: return boolean
          _boolify.call(reply)
        end
      end
    end
  end

  # Determine the index of a member in a sorted set.
  #
  # @param [String] key
  # @param [String] member
  # @return [Fixnum]
  def zrank(key, member)
    synchronize do
      @client.call [:zrank, key, member]
    end
  end

  # Determine the index of a member in a sorted set, with scores ordered from
  # high to low.
  #
  # @param [String] key
  # @param [String] member
  # @return [Fixnum]
  def zrevrank(key, member)
    synchronize do
      @client.call [:zrevrank, key, member]
    end
  end

  # Increment the score of a member in a sorted set.
  #
  # @example
  #   redis.zincrby("zset", 32.0, "a")
  #     # => 64.0
  #
  # @param [String] key
  # @param [Float] increment
  # @param [String] member
  # @return [Float] score of the member after incrementing it
  def zincrby(key, increment, member)
    synchronize do
      @client.call [:zincrby, key, increment, member] do |reply|
        Float(reply) if reply
      end
    end
  end

  # Get the number of members in a sorted set.
  #
  # @example
  #   redis.zcard("zset")
  #     # => 4
  #
  # @param [String] key
  # @return [Fixnum]
  def zcard(key)
    synchronize do
      @client.call [:zcard, key]
    end
  end

  # Return a range of members in a sorted set, by index.
  #
  # @example Retrieve all members from a sorted set
  #   redis.zrange("zset", 0, -1)
  #     # => ["a", "b"]
  # @example Retrieve all members and their scores from a sorted set
  #   redis.zrange("zset", 0, -1, :with_scores => true)
  #     # => [["a", 32.0], ["b", 64.0]]
  #
  # @param [String] key
  # @param [Fixnum] start start index
  # @param [Fixnum] stop stop index
  # @param [Hash] options
  #   - `:with_scores => true`: include scores in output
  #
  # @return [Array<String>, Array<(String, Float)>]
  #   - when `:with_scores` is not specified, an array of members
  #   - when `:with_scores` is specified, an array with `(member, score)` pairs
  def zrange(key, start, stop, options = {})
    args = []

    with_scores = options[:with_scores] || options[:withscores]
    args << "WITHSCORES" if with_scores

    synchronize do
      @client.call [:zrange, key, start, stop, *args] do |reply|
        if with_scores
          if reply
            reply.each_slice(2).map do |member, score|
              [member, Float(score)]
            end
          end
        else
          reply
        end
      end
    end
  end

  # Return a range of members in a sorted set, by index, with scores ordered
  # from high to low.
  #
  # @example Retrieve all members from a sorted set
  #   redis.zrevrange("zset", 0, -1)
  #     # => ["b", "a"]
  # @example Retrieve all members and their scores from a sorted set
  #   redis.zrevrange("zset", 0, -1, :with_scores => true)
  #     # => [["b", 64.0], ["a", 32.0]]
  #
  # @see #zrange
  def zrevrange(key, start, stop, options = {})
    args = []

    with_scores = options[:with_scores] || options[:withscores]
    args << "WITHSCORES" if with_scores

    synchronize do
      @client.call [:zrevrange, key, start, stop, *args] do |reply|
        if with_scores
          if reply
            reply.each_slice(2).map do |member, score|
              [member, Float(score)]
            end
          end
        else
          reply
        end
      end
    end
  end

  # Return a range of members in a sorted set, by score.
  #
  # @example Retrieve members with score `>= 5` and `< 100`
  #   redis.zrangebyscore("zset", "5", "(100")
  #     # => ["a", "b"]
  # @example Retrieve the first 2 members with score `>= 0`
  #   redis.zrangebyscore("zset", "0", "+inf", :limit => [0, 2])
  #     # => ["a", "b"]
  # @example Retrieve members and their scores with scores `> 5`
  #   redis.zrangebyscore("zset", "(5", "+inf", :with_scores => true)
  #     # => [["a", 32.0], ["b", 64.0]]
  #
  # @param [String] key
  # @param [String] min
  #   - inclusive minimum score is specified verbatim
  #   - exclusive minimum score is specified by prefixing `(`
  # @param [String] max
  #   - inclusive maximum score is specified verbatim
  #   - exclusive maximum score is specified by prefixing `(`
  # @param [Hash] options
  #   - `:with_scores => true`: include scores in output
  #   - `:limit => [offset, count]`: skip `offset` members, return a maximum of
  #   `count` members
  #
  # @return [Array<String>, Array<(String, Float)>]
  #   - when `:with_scores` is not specified, an array of members
  #   - when `:with_scores` is specified, an array with `(member, score)` pairs
  def zrangebyscore(key, min, max, options = {})
    args = []

    with_scores = options[:with_scores] || options[:withscores]
    args.concat ["WITHSCORES"] if with_scores

    limit = options[:limit]
    args.concat ["LIMIT", *limit] if limit

    synchronize do
      @client.call [:zrangebyscore, key, min, max, *args] do |reply|
        if with_scores
          if reply
            reply.each_slice(2).map do |member, score|
              [member, Float(score)]
            end
          end
        else
          reply
        end
      end
    end
  end

  # Return a range of members in a sorted set, by score, with scores ordered
  # from high to low.
  #
  # @example Retrieve members with score `< 100` and `>= 5`
  #   redis.zrevrangebyscore("zset", "(100", "5")
  #     # => ["b", "a"]
  # @example Retrieve the first 2 members with score `<= 0`
  #   redis.zrevrangebyscore("zset", "0", "-inf", :limit => [0, 2])
  #     # => ["b", "a"]
  # @example Retrieve members and their scores with scores `> 5`
  #   redis.zrevrangebyscore("zset", "+inf", "(5", :with_scores => true)
  #     # => [["b", 64.0], ["a", 32.0]]
  #
  # @see #zrangebyscore
  def zrevrangebyscore(key, max, min, options = {})
    args = []

    with_scores = options[:with_scores] || options[:withscores]
    args.concat ["WITHSCORES"] if with_scores

    limit = options[:limit]
    args.concat ["LIMIT", *limit] if limit

    synchronize do
      @client.call [:zrevrangebyscore, key, max, min, *args] do |reply|
        if with_scores
          if reply
            reply.each_slice(2).map do |member, score|
              [member, Float(score)]
            end
          end
        else
          reply
        end
      end
    end
  end

  # Count the members in a sorted set with scores within the given values.
  #
  # @example Count members with score `>= 5` and `< 100`
  #   redis.zcount("zset", "5", "(100")
  #     # => 2
  # @example Count members with scores `> 5`
  #   redis.zcount("zset", "(5", "+inf")
  #     # => 2
  #
  # @param [String] key
  # @param [String] min
  #   - inclusive minimum score is specified verbatim
  #   - exclusive minimum score is specified by prefixing `(`
  # @param [String] max
  #   - inclusive maximum score is specified verbatim
  #   - exclusive maximum score is specified by prefixing `(`
  # @return [Fixnum] number of members in within the specified range
  def zcount(key, start, stop)
    synchronize do
      @client.call [:zcount, key, start, stop]
    end
  end

  # Remove all members in a sorted set within the given scores.
  #
  # @example Remove members with score `>= 5` and `< 100`
  #   redis.zremrangebyscore("zset", "5", "(100")
  #     # => 2
  # @example Remove members with scores `> 5`
  #   redis.zremrangebyscore("zset", "(5", "+inf")
  #     # => 2
  #
  # @param [String] key
  # @param [String] min
  #   - inclusive minimum score is specified verbatim
  #   - exclusive minimum score is specified by prefixing `(`
  # @param [String] max
  #   - inclusive maximum score is specified verbatim
  #   - exclusive maximum score is specified by prefixing `(`
  # @return [Fixnum] number of members that were removed
  def zremrangebyscore(key, min, max)
    synchronize do
      @client.call [:zremrangebyscore, key, min, max]
    end
  end

  # Remove all members in a sorted set within the given indexes.
  #
  # @example Remove first 5 members
  #   redis.zremrangebyrank("zset", 0, 4)
  #     # => 5
  # @example Remove last 5 members
  #   redis.zremrangebyrank("zset", -5, -1)
  #     # => 5
  #
  # @param [String] key
  # @param [Fixnum] start start index
  # @param [Fixnum] stop stop index
  # @return [Fixnum] number of members that were removed
  def zremrangebyrank(key, start, stop)
    synchronize do
      @client.call [:zremrangebyrank, key, start, stop]
    end
  end

  # Get the score associated with the given member in a sorted set.
  #
  # @example Get the score for member "a"
  #   redis.zscore("zset", "a")
  #     # => 32.0
  #
  # @param [String] key
  # @param [String] member
  # @return [Float] score of the member
  def zscore(key, member)
    synchronize do
      @client.call [:zscore, key, member] do |reply|
        Float(reply) if reply
      end
    end
  end

  # Intersect multiple sorted sets and store the resulting sorted set in a new
  # key.
  #
  # @example Compute the intersection of `2*zsetA` with `1*zsetB`, summing their scores
  #   redis.zinterstore("zsetC", ["zsetA", "zsetB"], :weights => [2.0, 1.0], :aggregate => "sum")
  #     # => 4
  #
  # @param [String] destination destination key
  # @param [Array<String>] keys source keys
  # @param [Hash] options
  #   - `:weights => [Float, Float, ...]`: weights to associate with source
  #   sorted sets
  #   - `:aggregate => String`: aggregate function to use (sum, min, max, ...)
  # @return [Fixnum] number of elements in the resulting sorted set
  def zinterstore(destination, keys, options = {})
    command = CommandOptions.new(options) do |c|
      c.splat :weights
      c.value :aggregate
    end

    synchronize do
      @client.call [:zinterstore, destination, keys.size, *(keys + command.to_a)]
    end
  end

  # Add multiple sorted sets and store the resulting sorted set in a new key.
  #
  # @example Compute the union of `2*zsetA` with `1*zsetB`, summing their scores
  #   redis.zunionstore("zsetC", ["zsetA", "zsetB"], :weights => [2.0, 1.0], :aggregate => "sum")
  #     # => 8
  #
  # @param [String] destination destination key
  # @param [Array<String>] keys source keys
  # @param [Hash] options
  #   - `:weights => [Float, Float, ...]`: weights to associate with source
  #   sorted sets
  #   - `:aggregate => String`: aggregate function to use (sum, min, max, ...)
  # @return [Fixnum] number of elements in the resulting sorted set
  def zunionstore(destination, keys, options = {})
    command = CommandOptions.new(options) do |c|
      c.splat :weights
      c.value :aggregate
    end

    synchronize do
      @client.call [:zunionstore, destination, keys.size, *(keys + command.to_a)]
    end
  end

  # Move a key to another database.
  #
<<<<<<< HEAD
  # @param [String] key
  # @param [Fixnum] db database number
  # @return [Boolean] whether or not the key was moved
=======
  # @example Move a key to another database
  #   redis.set "foo", "bar"
  #     # => "OK"
  #   redis.move "foo", 2
  #     # => true
  #   redis.exists "foo"
  #     # => false
  #   redis.select 2
  #     # => "OK"
  #   redis.exists "foo"
  #     # => true
  #   resis.get "foo"
  #     # => "bar"
  #
  # @param [String] key
  # @param [Fixnum] db
  # @return [Boolean] whether the key was moved or not
>>>>>>> 97a51a66
  def move(key, db)
    synchronize do
      @client.call [:move, key, db], &_boolify
    end
  end

  # Set the value of a key, only if the key does not exist.
  #
  # @param [String] key
  # @param [String] value
<<<<<<< HEAD
  # @return [Boolean] whether or not the key was set
=======
  # @return [Boolean] whether the key was set or not
>>>>>>> 97a51a66
  def setnx(key, value)
    synchronize do
      @client.call [:setnx, key, value], &_boolify
    end
  end

<<<<<<< HEAD
  # Delete a key.
  #
  # @param [Array<String>] keys one or more keys to delete
  # @return [Fixnum] number of keys that were deleted
=======
  # Delete one or more keys.
  #
  # @param [String, Array<String>] keys
  # @return [Fixnum] number of keys that were removed
>>>>>>> 97a51a66
  def del(*keys)
    synchronize do
      @client.call [:del, *keys]
    end
  end

<<<<<<< HEAD
  # Rename a key.
  #
  # @param [String] old_name
  # @param [String] new_name
  # @return `"OK"`
=======
  # Rename a key. If the new key already exists it is overwritten.
  #
  # @param [String] old_name
  # @param [String] new_name
  # @return [String] `OK`
>>>>>>> 97a51a66
  def rename(old_name, new_name)
    synchronize do
      @client.call [:rename, old_name, new_name]
    end
  end

  # Rename a key, only if the new key does not exist.
  #
  # @param [String] old_name
  # @param [String] new_name
<<<<<<< HEAD
  # @return [Boolean] whether or not the key was renamed
=======
  # @return [Boolean] whether the key was renamed or not
>>>>>>> 97a51a66
  def renamenx(old_name, new_name)
    synchronize do
      @client.call [:renamenx, old_name, new_name], &_boolify
    end
  end

  # Set a key's time to live in seconds.
  #
  # @param [String] key
<<<<<<< HEAD
  # @param [Fixnum] seconds
  # @return [Boolean] whether or not the expiry was set
=======
  # @param [Fixnum] seconds time to live. After this timeout has expired,
  #   the key will automatically be deleted
  # @return [Boolean] whether the timeout was set or not
>>>>>>> 97a51a66
  def expire(key, seconds)
    synchronize do
      @client.call [:expire, key, seconds], &_boolify
    end
  end

  # Remove the expiration from a key.
  #
  # @param [String] key
<<<<<<< HEAD
  # @return [Boolean] whether or not the expiry was removed
=======
  # @return [Boolean] whether the timeout was removed or not
>>>>>>> 97a51a66
  def persist(key)
    synchronize do
      @client.call [:persist, key], &_boolify
    end
  end

  # Get the time to live for a key.
  #
  # @param [String] key
<<<<<<< HEAD
  # @return [Fixnum] time to live in seconds
=======
  # @return [Fixnum] remaining time to live in seconds, or -1 if the
  #   key does not exist or does not have a timeout
>>>>>>> 97a51a66
  def ttl(key)
    synchronize do
      @client.call [:ttl, key]
    end
  end

  # Set the expiration for a key as a UNIX timestamp.
  #
  # @param [String] key
<<<<<<< HEAD
  # @param [Fixnum] unix_time
  # @return [Boolean] whether or not the expiry was set
=======
  # @param [Fixnum] unix_time expiry time specified as a UNIX timestamp
  #   (seconds since January 1, 1970). After this timeout has expired,
  #   the key will automatically be deleted
  # @return [Boolean] whether the timeout was set or not
>>>>>>> 97a51a66
  def expireat(key, unix_time)
    synchronize do
      @client.call [:expireat, key, unix_time], &_boolify
    end
  end

  # Set the string value of a hash field.
  #
  # @param [String] key
  # @param [String] field
  # @param [String] value
  # @return [Boolean] whether or not the field was **added** to the hash
  def hset(key, field, value)
    synchronize do
      @client.call [:hset, key, field, value], &_boolify
    end
  end

  # Set the value of a hash field, only if the field does not exist.
  #
  # @param [String] key
  # @param [String] field
  # @param [String] value
  # @return [Boolean] whether or not the field was **added** to the hash
  def hsetnx(key, field, value)
    synchronize do
      @client.call [:hsetnx, key, field, value], &_boolify
    end
  end

  # Set one or more hash values.
  #
  # @example
  #   redis.hmset("hash", "f1", "v1", "f2", "v2")
  #     # => "OK"
  #
  # @param [String] key
  # @param [Array<String>] attrs array of fields and values
  # @return `"OK"`
  #
  # @see #mapped_hmset
  def hmset(key, *attrs)
    synchronize do
      @client.call [:hmset, key, *attrs]
    end
  end

  # Set one or more hash values.
  #
  # @example
  #   redis.hmset("hash", { "f1" => "v1", "f2" => "v2" })
  #     # => "OK"
  #
  # @param [String] key
  # @param [Hash] hash fields mapping to values
  # @return `"OK"`
  #
  # @see #hmset
  def mapped_hmset(key, hash)
    hmset(key, *hash.to_a.flatten)
  end

  # Get the values of all the given hash fields.
  #
  # @example
  #   redis.hmget("hash", "f1", "f2")
  #     # => ["v1", "v2"]
  #
  # @param [String] key
  # @param [Array<String>] fields array of fields
  # @return [Array<String] an array of values for the specified fields
  #
  # @see #mapped_hmget
  def hmget(key, *fields, &blk)
    synchronize do
      @client.call [:hmget, key, *fields], &blk
    end
  end

  # Get the values of all the given hash fields.
  #
  # @example
  #   redis.hmget("hash", "f1", "f2")
  #     # => { "f1" => "v1", "f2" => "v2" }
  #
  # @param [String] key
  # @param [Array<String>] fields array of fields
  # @return [Hash] a hash mapping the specified fields to their values
  #
  # @see #hmget
  def mapped_hmget(key, *fields)
    hmget(key, *fields) do |reply|
      if reply.kind_of?(Array)
        hash = Hash.new
        fields.zip(reply).each do |field, value|
          hash[field] = value
        end
        hash
      else
        reply
      end
    end
  end

  # Get the number of fields in a hash.
  #
  # @param [String] key
  # @return [Fixnum] number of fields in the hash
  def hlen(key)
    synchronize do
      @client.call [:hlen, key]
    end
  end

  # Get all the values in a hash.
  #
  # @param [String] key
  # @return [Array<String>]
  def hvals(key)
    synchronize do
      @client.call [:hvals, key]
    end
  end

  # Increment the integer value of a hash field by the given number.
  #
  # @param [String] key
  # @param [String] field
  # @param [Fixnum] increment
  # @return [Fixnum] value of the field after incrementing it
  def hincrby(key, field, increment)
    synchronize do
      @client.call [:hincrby, key, field, increment]
    end
  end

  # Discard all commands issued after MULTI.
  #
  # Only call this method when `#multi` was called **without** a block, and
  # `#exec` was not yet called.
  #
  # @return `"OK"`
  def discard
    synchronize do
      @client.call [:discard]
    end
  end

  # Determine if a hash field exists.
  #
  # @param [String] key
  # @param [String] field
  # @return [Boolean] whether or not the field exists in the hash
  def hexists(key, field)
    synchronize do
      @client.call [:hexists, key, field], &_boolify
    end
  end

  # Listen for all requests received by the server in real time.
  #
  # There is no way to interrupt this command.
  #
  # @yield a block to be called for every line of output
  # @yieldparam [String] line timestamp and command that was executed
  def monitor(&block)
    synchronize do
      @client.call_loop([:monitor], &block)
    end
  end

  def debug(*args)
    synchronize do
      @client.call [:debug, *args]
    end
  end

  def object(*args)
    synchronize do
      @client.call [:object, *args]
    end
  end

  # Internal command used for replication.
  def sync
    synchronize do
      @client.call [:sync]
    end
  end

  # Set the string value of a key.
  #
  # @param [String] key
  # @param [String] value
  # @return `"OK"`
  def set(key, value)
    synchronize do
      @client.call [:set, key, value]
    end
  end

  alias :[]= :set

  # Sets or clears the bit at offset in the string value stored at key.
  #
  # @param [String] key
  # @param [Fixnum] offset bit offset
  # @param [Fixnum] value bit value `0` or `1`
  # @return [Fixnum] the original bit value stored at `offset`
  def setbit(key, offset, value)
    synchronize do
      @client.call [:setbit, key, offset, value]
    end
  end

  # Set the value and expiration of a key.
  #
  # @param [String] key
  # @param [Fixnum] ttl
  # @param [String] value
  # @return `"OK"`
  def setex(key, ttl, value)
    synchronize do
      @client.call [:setex, key, ttl, value]
    end
  end

  # Overwrite part of a string at key starting at the specified offset.
  #
  # @param [String] key
  # @param [Fixnum] offset byte offset
  # @param [String] value
  # @return [Fixnum] length of the string after it was modified
  def setrange(key, offset, value)
    synchronize do
      @client.call [:setrange, key, offset, value]
    end
  end

  # Set one or more values.
  #
  # @example
  #   redis.mset("key1", "v1", "key2", "v2")
  #     # => "OK"
  #
  # @param [Array<String>] args array of keys and values
  # @return `"OK"`
  #
  # @see #mapped_mset
  def mset(*args)
    synchronize do
      @client.call [:mset, *args]
    end
  end

  # Set one or more values.
  #
  # @example
  #   redis.mapped_mset({ "f1" => "v1", "f2" => "v2" })
  #     # => "OK"
  #
  # @param [Hash] hash keys mapping to values
  # @return `"OK"`
  #
  # @see #mset
  def mapped_mset(hash)
    mset(*hash.to_a.flatten)
  end

  # Set one or more values, only if none of the keys exist.
  #
  # @example
  #   redis.msetnx("key1", "v1", "key2", "v2")
  #     # => true
  #
  # @param [Array<String>] args array of keys and values
  # @return [Boolean] whether or not all values were set
  #
  # @see #mapped_msetnx
  def msetnx(*args)
    synchronize do
      @client.call [:msetnx, *args], &_boolify
    end
  end

  # Set one or more values, only if none of the keys exist.
  #
  # @example
  #   redis.msetnx({ "key1" => "v1", "key2" => "v2" })
  #     # => true
  #
  # @param [Hash] hash keys mapping to values
  # @return [Boolean] whether or not all values were set
  #
  # @see #msetnx
  def mapped_msetnx(hash)
    msetnx(*hash.to_a.flatten)
  end

  # Get the values of all the given keys.
  #
  # @example
  #   redis.mapped_mget("key1", "key1")
  #     # => { "key1" => "v1", "key2" => "v2" }
  #
  # @param [Array<String>] keys array of keys
  # @return [Hash] a hash mapping the specified keys to their values
  #
  # @see #mget
  def mapped_mget(*keys)
    mget(*keys) do |reply|
      if reply.kind_of?(Array)
        hash = Hash.new
        keys.zip(reply).each do |field, value|
          hash[field] = value
        end
        hash
      else
        reply
      end
    end
  end

  # Sort the elements in a list, set or sorted set.
  def sort(key, options = {})
    command = CommandOptions.new(options) do |c|
      c.value :by
      c.splat :limit
      c.multi :get
      c.words :order
      c.value :store
    end

    synchronize do
      @client.call [:sort, key, *command.to_a]
    end
  end

  # Increment the integer value of a key by one.
  def incr(key)
    synchronize do
      @client.call [:incr, key]
    end
  end

  # Increment the integer value of a key by the given number.
  def incrby(key, increment)
    synchronize do
      @client.call [:incrby, key, increment]
    end
  end

  # Decrement the integer value of a key by one.
  def decr(key)
    synchronize do
      @client.call [:decr, key]
    end
  end

  # Decrement the integer value of a key by the given number.
  def decrby(key, decrement)
    synchronize do
      @client.call [:decrby, key, decrement]
    end
  end

  # Determine the type stored at key.
  #
  # @param [String] key
  # @return [String] `string`, `list`, `set`, `zset`, `hash` or `none`
  def type(key)
    synchronize do
      @client.call [:type, key]
    end
  end

  # Close the connection.
  def quit
    synchronize do
      begin
        @client.call [:quit]
      rescue ConnectionError
      ensure
        @client.disconnect
      end
    end
  end

  # Synchronously save the dataset to disk and then shut down the server.
  def shutdown
    synchronize do
      @client.without_reconnect do
        begin
          @client.call [:shutdown]
        rescue ConnectionError
          # This means Redis has probably exited.
          nil
        end
      end
    end
  end

  # Make the server a slave of another instance, or promote it as master.
  def slaveof(host, port)
    synchronize do
      @client.call [:slaveof, host, port]
    end
  end

  def pipelined
    synchronize do
      begin
        original, @client = @client, Pipeline.new
        yield
        original.call_pipeline(@client)
      ensure
        @client = original
      end
    end
  end

  # Watch the given keys to determine execution of the MULTI/EXEC block.
  def watch(*keys)
    synchronize do
      @client.call [:watch, *keys]
    end
  end

  # Forget about all watched keys.
  def unwatch
    synchronize do
      @client.call [:unwatch]
    end
  end

  # Execute all commands issued after MULTI.
  def exec
    synchronize do
      @client.call [:exec]
    end
  end

  # Mark the start of a transaction block.
  def multi
    synchronize do
      if !block_given?
        @client.call [:multi]
      else
        begin
          pipeline = Pipeline::Multi.new
          original, @client = @client, pipeline
          yield(self)
          original.call_pipeline(pipeline)
        ensure
          @client = original
        end
      end
    end
  end

  # Post a message to a channel.
  def publish(channel, message)
    synchronize do
      @client.call [:publish, channel, message]
    end
  end

  def subscribed?
    synchronize do
      @client.kind_of? SubscribedClient
    end
  end

  # Stop listening for messages posted to the given channels.
  def unsubscribe(*channels)
    synchronize do
      raise RuntimeError, "Can't unsubscribe if not subscribed." unless subscribed?
      @client.unsubscribe(*channels)
    end
  end

  # Stop listening for messages posted to channels matching the given patterns.
  def punsubscribe(*channels)
    synchronize do
      raise RuntimeError, "Can't unsubscribe if not subscribed." unless subscribed?
      @client.punsubscribe(*channels)
    end
  end

  # Listen for messages published to the given channels.
  def subscribe(*channels, &block)
    synchronize do
      subscription(:subscribe, channels, block)
    end
  end

  # Listen for messages published to channels matching the given patterns.
  def psubscribe(*channels, &block)
    synchronize do
      subscription(:psubscribe, channels, block)
    end
  end

  def id
    synchronize do
      @client.id
    end
  end

  def inspect
    synchronize do
      "#<Redis client v#{Redis::VERSION} connected to #{id} (Redis v#{info["redis_version"]})>"
    end
  end

  def method_missing(command, *args)
    synchronize do
      @client.call [command, *args]
    end
  end

  class CommandOptions
    def initialize(options)
      @result = []
      @options = options
      yield(self)
    end

    def bool(name)
      insert(name) { |argument, value| [argument] }
    end

    def value(name)
      insert(name) { |argument, value| [argument, value] }
    end

    def splat(name)
      insert(name) { |argument, value| [argument, *value] }
    end

    def multi(name)
      insert(name) { |argument, value| [argument].product(Array(value)).flatten }
    end

    def words(name)
      insert(name) { |argument, value| value.split(" ") }
    end

    def to_a
      @result
    end

    def insert(name)
      @result += yield(name.to_s.upcase.gsub("_", ""), @options[name]) if @options[name]
    end
  end

private

  # Commands returning 1 for true and 0 for false may be executed in a pipeline
  # where the method call will return nil. Propagate the nil instead of falsely
  # returning false.
  def _boolify
    lambda { |value|
      value == 1 if value
    }
  end

  def subscription(method, channels, block)
    return @client.call [method, *channels] if subscribed?

    begin
      original, @client = @client, SubscribedClient.new(@client)
      @client.send(method, *channels, &block)
    ensure
      @client = original
    end
  end

end

require "redis/version"
require "redis/connection"
require "redis/client"
require "redis/pipeline"
require "redis/subscribe"<|MERGE_RESOLUTION|>--- conflicted
+++ resolved
@@ -1171,11 +1171,6 @@
 
   # Move a key to another database.
   #
-<<<<<<< HEAD
-  # @param [String] key
-  # @param [Fixnum] db database number
-  # @return [Boolean] whether or not the key was moved
-=======
   # @example Move a key to another database
   #   redis.set "foo", "bar"
   #     # => "OK"
@@ -1193,7 +1188,6 @@
   # @param [String] key
   # @param [Fixnum] db
   # @return [Boolean] whether the key was moved or not
->>>>>>> 97a51a66
   def move(key, db)
     synchronize do
       @client.call [:move, key, db], &_boolify
@@ -1204,47 +1198,28 @@
   #
   # @param [String] key
   # @param [String] value
-<<<<<<< HEAD
-  # @return [Boolean] whether or not the key was set
-=======
   # @return [Boolean] whether the key was set or not
->>>>>>> 97a51a66
   def setnx(key, value)
     synchronize do
       @client.call [:setnx, key, value], &_boolify
     end
   end
 
-<<<<<<< HEAD
-  # Delete a key.
-  #
-  # @param [Array<String>] keys one or more keys to delete
+  # Delete one or more keys.
+  #
+  # @param [String, Array<String>] keys
   # @return [Fixnum] number of keys that were deleted
-=======
-  # Delete one or more keys.
-  #
-  # @param [String, Array<String>] keys
-  # @return [Fixnum] number of keys that were removed
->>>>>>> 97a51a66
   def del(*keys)
     synchronize do
       @client.call [:del, *keys]
     end
   end
 
-<<<<<<< HEAD
-  # Rename a key.
-  #
-  # @param [String] old_name
-  # @param [String] new_name
-  # @return `"OK"`
-=======
   # Rename a key. If the new key already exists it is overwritten.
   #
   # @param [String] old_name
   # @param [String] new_name
   # @return [String] `OK`
->>>>>>> 97a51a66
   def rename(old_name, new_name)
     synchronize do
       @client.call [:rename, old_name, new_name]
@@ -1255,11 +1230,7 @@
   #
   # @param [String] old_name
   # @param [String] new_name
-<<<<<<< HEAD
-  # @return [Boolean] whether or not the key was renamed
-=======
   # @return [Boolean] whether the key was renamed or not
->>>>>>> 97a51a66
   def renamenx(old_name, new_name)
     synchronize do
       @client.call [:renamenx, old_name, new_name], &_boolify
@@ -1269,14 +1240,9 @@
   # Set a key's time to live in seconds.
   #
   # @param [String] key
-<<<<<<< HEAD
-  # @param [Fixnum] seconds
-  # @return [Boolean] whether or not the expiry was set
-=======
   # @param [Fixnum] seconds time to live. After this timeout has expired,
   #   the key will automatically be deleted
   # @return [Boolean] whether the timeout was set or not
->>>>>>> 97a51a66
   def expire(key, seconds)
     synchronize do
       @client.call [:expire, key, seconds], &_boolify
@@ -1286,11 +1252,7 @@
   # Remove the expiration from a key.
   #
   # @param [String] key
-<<<<<<< HEAD
-  # @return [Boolean] whether or not the expiry was removed
-=======
   # @return [Boolean] whether the timeout was removed or not
->>>>>>> 97a51a66
   def persist(key)
     synchronize do
       @client.call [:persist, key], &_boolify
@@ -1300,12 +1262,8 @@
   # Get the time to live for a key.
   #
   # @param [String] key
-<<<<<<< HEAD
-  # @return [Fixnum] time to live in seconds
-=======
   # @return [Fixnum] remaining time to live in seconds, or -1 if the
   #   key does not exist or does not have a timeout
->>>>>>> 97a51a66
   def ttl(key)
     synchronize do
       @client.call [:ttl, key]
@@ -1315,15 +1273,10 @@
   # Set the expiration for a key as a UNIX timestamp.
   #
   # @param [String] key
-<<<<<<< HEAD
-  # @param [Fixnum] unix_time
-  # @return [Boolean] whether or not the expiry was set
-=======
   # @param [Fixnum] unix_time expiry time specified as a UNIX timestamp
   #   (seconds since January 1, 1970). After this timeout has expired,
   #   the key will automatically be deleted
   # @return [Boolean] whether the timeout was set or not
->>>>>>> 97a51a66
   def expireat(key, unix_time)
     synchronize do
       @client.call [:expireat, key, unix_time], &_boolify
