require "redis/errors"

class Redis
  class Client
    attr_accessor :uri, :db, :logger
    attr :timeout
    attr :connection
    attr :command_map

    def initialize(options = {})
      @uri = options[:uri]

      if scheme == 'unix'
        @db = 0
      else
        @db = uri.path[1..-1].to_i
      end

      @timeout = (options[:timeout] || 5).to_f
      @logger = options[:logger]
      @reconnect = true
      @connection = Connection.drivers.last.new
      @command_map = {}
    end

    def connect
      establish_connection
      call [:auth, password] if password
      call [:select, @db] if @db != 0
      self
    end

    def id
      safe_uri
    end

    def safe_uri
      temp_uri = @uri
      temp_uri.user = nil
      temp_uri.password = nil
      temp_uri
    end

    def host
      @uri.host
    end 
    
    def password
      @uri.password
    end

    def path
      @uri.path
    end

    def port
      @uri.port
    end

    def scheme
      @uri.scheme
    end

    def call(command, &block)
      reply = process([command]) { read }
      raise reply if reply.is_a?(CommandError)

      if block
        block.call(reply)
      else
        reply
      end
    end

    def call_loop(command)
      error = nil

      result = without_socket_timeout do
        process([command]) do
          loop do
            reply = read
            if reply.is_a?(CommandError)
              error = reply
              break
            else
              yield reply
            end
          end
        end
      end

      # Raise error when previous block broke out of the loop.
      raise error if error

      # Result is set to the value that the provided block used to break.
      result
    end

    def call_pipeline(pipeline)
      without_reconnect_wrapper = lambda do |&blk| blk.call end
      without_reconnect_wrapper = lambda do |&blk|
        without_reconnect(&blk)
      end if pipeline.without_reconnect?

      shutdown_wrapper = lambda do |&blk| blk.call end
      shutdown_wrapper = lambda do |&blk|
        begin
          blk.call
        rescue ConnectionError
          # Assume the pipeline was sent in one piece, but execution of
          # SHUTDOWN caused none of the replies for commands that were executed
          # prior to it from coming back around.
          nil
        end
      end if pipeline.shutdown?

      without_reconnect_wrapper.call do
        shutdown_wrapper.call do
          pipeline.finish(call_pipelined(pipeline.commands))
        end
      end
    end

    def call_pipelined(commands)
      return [] if commands.empty?

      # The method #ensure_connected (called from #process) reconnects once on
      # I/O errors. To make an effort in making sure that commands are not
      # executed more than once, only allow reconnection before the first reply
      # has been read. When an error occurs after the first reply has been
      # read, retrying would re-execute the entire pipeline, thus re-issuing
      # already successfully executed commands. To circumvent this, don't retry
      # after the first reply has been read successfully.

      result = Array.new(commands.size)
      reconnect = @reconnect

      begin
        process(commands) do
          result[0] = read

          @reconnect = false

          (commands.size - 1).times do |i|
            result[i + 1] = read
          end
        end
      ensure
        @reconnect = reconnect
      end

      result
    end

    def call_without_timeout(command, &blk)
      without_socket_timeout do
        call(command, &blk)
      end
    rescue ConnectionError
      retry
    end

    def process(commands)
      logging(commands) do
        ensure_connected do
          commands.each do |command|
            if command_map[command.first]
              command = command.dup
              command[0] = command_map[command.first]
            end

            connection.write(command)
          end

          yield if block_given?
        end
      end
    end

    def connected?
      connection.connected?
    end

    def disconnect
      connection.disconnect if connection.connected?
    end

    def reconnect
      disconnect
      connect
    end

    def io
      yield
    rescue TimeoutError
      raise TimeoutError, "Connection timed out"
    rescue Errno::ECONNRESET, Errno::EPIPE, Errno::ECONNABORTED, Errno::EBADF, Errno::EINVAL => e
      raise ConnectionError, "Connection lost (%s)" % [e.class.name.split("::").last]
    end

    def read
      io do
        connection.read
      end
    end

    def write(command)
      io do
        connection.write(command)
      end
    end

    def without_socket_timeout
      connect unless connected?

      begin
        connection.timeout = 0
        yield
      ensure
        connection.timeout = @timeout if connected?
      end
    end

    def without_reconnect
      begin
        original, @reconnect = @reconnect, false
        yield
      ensure
        @reconnect = original
      end
    end

  protected

    def deprecated(old, new = nil, trace = caller[0])
      message = "The method #{old} is deprecated and will be removed in 2.0"
      message << " - use #{new} instead" if new
      Redis.deprecate(message, trace)
    end

    def logging(commands)
      return yield unless @logger && @logger.debug?

      begin
        commands.each do |name, *args|
          @logger.debug("Redis >> #{name.to_s.upcase} #{args.map(&:to_s).join(" ")}")
        end

        t1 = Time.now
        yield
      ensure
        @logger.debug("Redis >> %0.2fms" % ((Time.now - t1) * 1000)) if t1
      end
    end

    def establish_connection
<<<<<<< HEAD
      if @path
        connection.connect_unix(@path, timeout)
=======
      # Need timeout in usecs, like socket timeout.
      timeout = Integer(@timeout * 1_000_000)

      if @uri.scheme == 'unix'
        connection.connect_unix(@uri.path, timeout)
>>>>>>> 9c8ee97d
      else
        connection.connect(@uri, timeout)
      end

      connection.timeout = @timeout

<<<<<<< HEAD
    rescue TimeoutError
      raise CannotConnectError, "Timed out connecting to Redis on #{location}"
=======
    rescue Timeout::Error
      raise CannotConnectError, "Timed out connecting to Redis on #{safe_uri}"
>>>>>>> 9c8ee97d
    rescue Errno::ECONNREFUSED
      raise CannotConnectError, "Error connecting to Redis on #{safe_uri} (ECONNREFUSED)"
    end

    def ensure_connected
      tries = 0

      begin
        connect unless connected?
        tries += 1

        yield
      rescue ConnectionError
        disconnect

        if tries < 2 && @reconnect
          retry
        else
          raise
        end
      rescue Exception
        disconnect
        raise
      end
    end
  end
end<|MERGE_RESOLUTION|>--- conflicted
+++ resolved
@@ -43,8 +43,8 @@
 
     def host
       @uri.host
-    end 
-    
+    end
+
     def password
       @uri.password
     end
@@ -254,29 +254,16 @@
     end
 
     def establish_connection
-<<<<<<< HEAD
-      if @path
-        connection.connect_unix(@path, timeout)
-=======
-      # Need timeout in usecs, like socket timeout.
-      timeout = Integer(@timeout * 1_000_000)
-
       if @uri.scheme == 'unix'
         connection.connect_unix(@uri.path, timeout)
->>>>>>> 9c8ee97d
       else
         connection.connect(@uri, timeout)
       end
 
       connection.timeout = @timeout
 
-<<<<<<< HEAD
     rescue TimeoutError
-      raise CannotConnectError, "Timed out connecting to Redis on #{location}"
-=======
-    rescue Timeout::Error
       raise CannotConnectError, "Timed out connecting to Redis on #{safe_uri}"
->>>>>>> 9c8ee97d
     rescue Errno::ECONNREFUSED
       raise CannotConnectError, "Error connecting to Redis on #{safe_uri} (ECONNREFUSED)"
     end
