--- conflicted
+++ resolved
@@ -520,10 +520,12 @@
         end
 
         def sentinel_detect
-<<<<<<< HEAD
           3.times do
             @sentinels.each do |sentinel|
-              client = Client.new(:host => sentinel[:host], :port => sentinel[:port], :timeout => 0.3)
+              client = Client.new(@options.merge({
+                :host => sentinel[:host],
+                :port => sentinel[:port]
+              }))
 
               begin
                 if result = yield(client)
@@ -536,21 +538,6 @@
               rescue CannotConnectError
               ensure
                 client.disconnect
-=======
-          @sentinels.each do |sentinel|
-            client = Client.new(@options.merge({
-              :host => sentinel[:host],
-              :port => sentinel[:port]
-            }))
-
-            begin
-              if result = yield(client)
-                # This sentinel responded. Make sure we ask it first next time.
-                @sentinels.delete(sentinel)
-                @sentinels.unshift(sentinel)
-
-                return result
->>>>>>> fe31b6d1
               end
             end
 
